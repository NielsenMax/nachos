--- conflicted
+++ resolved
@@ -14,12 +14,8 @@
 # limitation of liability and disclaimer of warranty provisions.
 
 DEFINES      = -DUSER_PROGRAM  -DFILESYS_NEEDED -DFILESYS_STUB  \
-<<<<<<< HEAD
-               -DUSE_TLB -DDFS_TICKS_FIX -DDEMAND_LOADING -DSWAP_ENABLED
-=======
                -DUSE_TLB -DDFS_TICKS_FIX -DDEMAND_LOADING -DSWAP_ENABLED \
                -DCOREMAP_LRU
->>>>>>> b5bd1055
 INCLUDE_DIRS = -I.. -I../filesys -I../bin -I../userprog -I../threads \
                -I../machine
 HDR_FILES    = $(THREAD_HDR) $(USERPROG_HDR) $(VMEM_HDR)
