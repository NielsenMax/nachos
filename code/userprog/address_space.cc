--- conflicted
+++ resolved
@@ -212,11 +212,7 @@
 
     uint32_t lastCodePage = DivRoundDown(codeSize + codeVirtualAddr, PAGE_SIZE);
     uint32_t lastCodePageSize = codeSize % PAGE_SIZE;
-<<<<<<< HEAD
-    uint32_t lastCodePageAddr = lastCodePage * PAGE_SIZE;
-=======
     // uint32_t lastCodePageAddr = lastCodePage * PAGE_SIZE;
->>>>>>> b5bd1055
 
     uint32_t lastInitDataPage = DivRoundDown(initDataSize + initialDataVirtualAddr, PAGE_SIZE);
     uint32_t lastInitDataPageSize = initDataSize % PAGE_SIZE;
