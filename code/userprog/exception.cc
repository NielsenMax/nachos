--- conflicted
+++ resolved
@@ -28,11 +28,7 @@
 
 #include <stdio.h>
 
-<<<<<<< HEAD
-#define USE_TLB 1
-=======
 // #define USE_TLB 1
->>>>>>> b5bd1055
 
 static void
 IncrementPC()
