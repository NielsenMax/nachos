--- conflicted
+++ resolved
@@ -17,11 +17,7 @@
 #include "machine/translation_entry.hh"
 // #include "threads/system.hh"
 
-<<<<<<< HEAD
-#define SWAP_ENABLED 1
-=======
 // #define SWAP_ENABLED 1
->>>>>>> b5bd1055
 
 const unsigned USER_STACK_SIZE = 1024; ///< Increase this as necessary!
 
@@ -61,12 +57,6 @@
     bool UnswapPage(unsigned virtualPage);
     bool SwapPage(unsigned virtualPage);
     #endif
-<<<<<<< HEAD
-
-private:
-    /// Assume linear page table translation for now!
-=======
->>>>>>> b5bd1055
 
 private:
     /// Number of pages in the virtual address space.
